{
  "name": "@rnef/template-default",
  "version": "0.7.17",
  "scripts": {
    "start": "rnef start",
    "lint": "eslint .",
    "test": "jest"
  },
  "dependencies": {
    "react": "19.0.0",
    "react-native": "0.79.1"
  },
  "devDependencies": {
    "@babel/core": "^7.25.2",
    "@babel/preset-env": "^7.25.3",
    "@babel/runtime": "^7.25.0",
<<<<<<< HEAD
    "@rnef/cli": "^0.7.15",
    "@rnef/welcome-screen": "^0.7.15",
=======
    "@rnef/cli": "^0.7.17",
>>>>>>> 3f3c1eaf
    "@expo/fingerprint": "^0.11.6",
    "@react-native/babel-preset": "0.79.1",
    "@react-native/eslint-config": "0.79.1",
    "@react-native/typescript-config": "0.79.1",
    "@types/react": "^19.0.0",
    "@types/react-test-renderer": "^19.0.0",
    "babel-jest": "^29.6.3",
    "eslint": "^8.19.0",
    "jest": "^29.6.3",
    "prettier": "2.8.8",
    "react-test-renderer": "19.0.0",
    "typescript": "5.0.4"
  },
  "engines": {
    "node": ">=18"
  },
  "publishConfig": {
    "access": "public"
  }
}<|MERGE_RESOLUTION|>--- conflicted
+++ resolved
@@ -14,12 +14,8 @@
     "@babel/core": "^7.25.2",
     "@babel/preset-env": "^7.25.3",
     "@babel/runtime": "^7.25.0",
-<<<<<<< HEAD
-    "@rnef/cli": "^0.7.15",
-    "@rnef/welcome-screen": "^0.7.15",
-=======
     "@rnef/cli": "^0.7.17",
->>>>>>> 3f3c1eaf
+    "@rnef/welcome-screen": "^0.7.17",
     "@expo/fingerprint": "^0.11.6",
     "@react-native/babel-preset": "0.79.1",
     "@react-native/eslint-config": "0.79.1",
