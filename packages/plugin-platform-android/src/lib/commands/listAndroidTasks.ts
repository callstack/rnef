--- conflicted
+++ resolved
@@ -59,11 +59,7 @@
 ): Promise<string> => {
   const tasks = await getGradleTasks(taskType, sourceDir);
   if (!tasks.length) {
-<<<<<<< HEAD
-    throw new Error(`No actionable ${taskType} tasks were found`);
-=======
     throw new RnefError(`No actionable ${taskType} tasks were found.`);
->>>>>>> 54021f20
   }
   const task = checkCancelPrompt<string>(
     await select({
