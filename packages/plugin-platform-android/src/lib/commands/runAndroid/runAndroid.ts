--- conflicted
+++ resolved
@@ -3,13 +3,9 @@
   AndroidProjectConfig,
   Config,
 } from '@react-native-community/cli-types';
-<<<<<<< HEAD
-import { checkCancelPrompt, logger } from '@rnef/tools';
+import { checkCancelPrompt, logger, RnefError } from '@rnef/tools';
 import { intro, outro, select } from '@clack/prompts';
 import isInteractive from 'is-interactive';
-=======
-import { checkCancelPrompt, logger, RnefError } from '@rnef/tools';
->>>>>>> 54021f20
 import { getDevices } from './adb.js';
 import { toPascalCase } from '../toPascalCase.js';
 import { tryLaunchAppOnDevice } from './tryLaunchAppOnDevice.js';
