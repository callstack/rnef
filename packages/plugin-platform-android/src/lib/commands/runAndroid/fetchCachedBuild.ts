--- conflicted
+++ resolved
@@ -73,11 +73,7 @@
   const fingerprint = await nativeFingerprint(root, { platform: 'android' });
   return formatArtifactName({
     platform: 'android',
-<<<<<<< HEAD
-    build: mode,
-=======
     build: buildVariant,
->>>>>>> 80b312a4
     hash: fingerprint.hash,
   });
 }
