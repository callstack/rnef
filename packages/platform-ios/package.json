--- conflicted
+++ resolved
@@ -25,14 +25,9 @@
   "dependencies": {
     "@react-native-community/cli-config-apple": "^18.0.0",
     "@react-native-community/cli-types": "^18.0.0",
-<<<<<<< HEAD
-    "@rnef/platform-apple-helpers": "^0.7.14",
-    "@rnef/tools": "^0.7.14",
-    "@rnef/welcome": "^0.7.14",
-=======
     "@rnef/platform-apple-helpers": "^0.7.15",
     "@rnef/tools": "^0.7.15",
->>>>>>> 78a48113
+    "@rnef/welcome": "^0.7.15",
     "tslib": "^2.3.0"
   },
   "devDependencies": {
