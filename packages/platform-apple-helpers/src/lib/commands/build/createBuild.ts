--- conflicted
+++ resolved
@@ -1,16 +1,4 @@
 import path from 'node:path';
-<<<<<<< HEAD
-import { isInteractive, logger, RnefError } from '@rnef/tools';
-import type {
-  BuilderCommand,
-  ProjectConfig,
-} from '../../types/index.js';
-import { getBuildPaths } from '../../utils/getBuildPaths.js';
-import { getConfiguration } from '../../utils/getConfiguration.js';
-import { getInfo } from '../../utils/getInfo.js';
-import { getScheme } from '../../utils/getScheme.js';
-=======
-import { outro } from '@clack/prompts';
 import { getProjectConfig } from '@react-native-community/cli-config-apple';
 import {
   color,
@@ -22,13 +10,12 @@
 } from '@rnef/tools';
 import type { BuilderCommand, ProjectConfig } from '../../types/index.js';
 import { buildApp } from '../../utils/buildApp.js';
-import { getBuildPaths } from '../../utils/buildPaths.js';
+import { getBuildPaths } from '../../utils/getBuildPaths.js';
 import {
   getDevicePlatformSDK,
   getSimulatorPlatformSDK,
 } from '../../utils/getPlatformInfo.js';
 import { installPodsIfNeeded } from '../../utils/pods.js';
->>>>>>> bfd4a4cc
 import type { BuildFlags } from './buildOptions.js';
 import { exportArchive } from './exportArchive.js';
 
