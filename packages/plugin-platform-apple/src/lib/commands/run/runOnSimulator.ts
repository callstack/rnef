import { ApplePlatform, Device, XcodeProjectInfo } from '../../types/index.js';
import { buildProject } from '../build/buildProject.js';
import installApp from './installApp.js';
import { RunFlags } from './runOptions.js';
import spawn from 'nano-spawn';
import { spinner } from '@clack/prompts';
import { fetchCachedBuild } from './fetchCachedBuild.js';

export async function runOnSimulator(
  simulator: Device,
  xcodeProject: XcodeProjectInfo,
  sourceDir: string,
  platform: ApplePlatform,
  mode: string,
  scheme: string,
  args: RunFlags
) {
  console.log('simulator', simulator);
  console.log('xcodeProject', xcodeProject);
  console.log('sourceDir', sourceDir);
  console.log('platform', platform);
  console.log('mode', mode);
  console.log('scheme', scheme);
  console.log('args', args);

  if (!args.binaryPath) {
    const cachedBuild = await fetchCachedBuild({
      ci: 'github',
      sourceDir,
      mode: args.mode,
    });
    if (cachedBuild) {
      // @todo replace with a more generic way to pass binary path
      args.binaryPath = cachedBuild.binaryPath;
    }
  }

  /**
   * Booting simulator through `xcrun simctl boot` will boot it in the `headless` mode
   * (running in the background).
   *
   * In order for user to see the app and the simulator itself, we have to make sure
   * that the Simulator.app is running.
   *
   * We also pass it `-CurrentDeviceUDID` so that when we launch it for the first time,
   * it will not boot the "default" device, but the one we set. If the app is already running,
   * this flag has no effect.
   */
  const { output: activeDeveloperDir } = await spawn('xcode-select', ['-p']);

  const loader = spinner();
  loader.start(`Launching Simulator "${simulator.name}"`);
  await spawn('open', [
    `${activeDeveloperDir}/Applications/Simulator.app`,
    '--args',
    '-CurrentDeviceUDID',
    simulator.udid,
  ]);

  if (simulator.state !== 'Booted') {
    await bootSimulator(simulator);
  }
  loader.stop(`Launched Simulator "${simulator.name}".`);

<<<<<<< HEAD
  let buildOutput;
  if (!args.binaryPath) {
    buildOutput = await buildProject(
=======
  if (!binaryPath) {
    await buildProject(
>>>>>>> e4030ca1
      xcodeProject,
      sourceDir,
      platform,
      simulator.udid,
      scheme,
      mode,
      args
    );
  }

  loader.start(`Installing the app on "${simulator.name}"`);
  await installApp({
    xcodeProject,
    sourceDir,
    mode,
    scheme,
    target: args.target,
    udid: simulator.udid,
    binaryPath: args.binaryPath,
    platform,
  });
  loader.stop(`Installed the app on "${simulator.name}".`);
}

async function bootSimulator(selectedSimulator: Device) {
  await spawn('xcrun', ['simctl', 'boot', selectedSimulator.udid]);
}<|MERGE_RESOLUTION|>--- conflicted
+++ resolved
@@ -62,14 +62,8 @@
   }
   loader.stop(`Launched Simulator "${simulator.name}".`);
 
-<<<<<<< HEAD
-  let buildOutput;
   if (!args.binaryPath) {
-    buildOutput = await buildProject(
-=======
-  if (!binaryPath) {
     await buildProject(
->>>>>>> e4030ca1
       xcodeProject,
       sourceDir,
       platform,
