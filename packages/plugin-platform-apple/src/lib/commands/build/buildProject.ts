--- conflicted
+++ resolved
@@ -48,7 +48,7 @@
       return [`id=${udid}`];
     }
 
-    if (mode === 'Debug' || args.device) {
+    if (configuration === 'Debug' || args.device) {
       return [`generic/platform=${simulatorDest}`];
     }
 
@@ -68,32 +68,7 @@
     configuration,
     '-scheme',
     scheme,
-<<<<<<< HEAD
     ...destinations,
-=======
-    '-destination',
-    (() => {
-      if (args.device && typeof args.device === 'string') {
-        // Check if the device argument looks like a UDID (assuming UDIDs are alphanumeric and have specific length)
-        const isUDID = /^[A-Fa-f0-9-]{25,}$/.test(args.device);
-        if (isUDID) {
-          return `id=${args.device}`;
-        } else {
-          // If it's a device name
-          return `name=${args.device}`;
-        }
-      }
-
-      return args.catalyst
-        ? 'platform=macOS,variant=Mac Catalyst'
-        : udid
-        ? `id=${udid}`
-        : configuration === 'Debug' || args.device
-        ? `generic/platform=${simulatorDest}`
-        : `generic/platform=${platformName}` +
-          (args.destination ? ',' + args.destination : '');
-    })(),
->>>>>>> 14434157
   ];
 
   if (args.archive) {
