import path from 'node:path';
import { isInteractive, logger, outro, RnefError } from '@rnef/tools';
import type { BuilderCommand, ProjectConfig } from '../../types/index.js';
import { getBuildPaths } from '../../utils/buildPaths.js';
import { getConfiguration } from '../../utils/getConfiguration.js';
import { getInfo } from '../../utils/getInfo.js';
import { getScheme } from '../../utils/getScheme.js';
import type { BuildFlags } from './buildOptions.js';
import { buildProject } from './buildProject.js';
import { exportArchive } from './exportArchive.js';

export const createBuild = async (
  platformName: BuilderCommand['platformName'],
  projectConfig: ProjectConfig,
  args: BuildFlags
) => {
  // TODO: add logic for installing Cocoapods based on @expo/fingerprint & pod-install package.

  const { xcodeProject, sourceDir } = projectConfig;

  if (!xcodeProject) {
    throw new RnefError(
      `Could not find Xcode project files in "${sourceDir}" folder. Please make sure that you have installed Cocoapods and "${sourceDir}" is a valid path`
    );
  }

  validateArgs(args);

  const info = await getInfo(xcodeProject, sourceDir);

  if (!info) {
    throw new RnefError('Failed to get Xcode project information');
  }

  const scheme = await getScheme(
    info.schemes,
    args.scheme,
    args.interactive,
    xcodeProject.name
  );
<<<<<<< HEAD
  let configuration = await getConfiguration(
    info.configurations,
    args.configuration,
    args.interactive
  );

  if (args.archive && configuration !== 'Release') {
    logger.debug(
      'Setting build configuration to Release, because --archive flag was used'
    );
    configuration = 'Release';
=======
  let mode = await getConfiguration(
    info.configurations,
    args.mode,
    args.interactive
  );

  if (args.archive && mode !== 'Release') {
    logger.debug(
      'Setting build mode to Release, because --archive flag was used'
    );
    mode = 'Release';
>>>>>>> 80b312a4
  }

  try {
    await buildProject(
      xcodeProject,
      sourceDir,
      platformName,
      undefined,
      scheme,
      configuration,
      args
    );
  } catch (error) {
    const message = `Failed to create ${args.archive ? 'archive' : 'build'}`;
    throw new RnefError(message, { cause: error });
  }

  if (args.archive) {
    const { archiveDir } = getBuildPaths(platformName);

    const archivePath = path.join(
      archiveDir,
      `${xcodeProject.name.replace('.xcworkspace', '')}.xcarchive`
    );
    try {
      await exportArchive({
        sourceDir,
        archivePath,
        scheme,
        configuration,
        platformName,
        exportExtraParams: args.exportExtraParams ?? [],
      });
    } catch (error) {
      throw new RnefError('Failed to export archive', { cause: error });
    }
  }
  outro('Success 🎉.');
};

function validateArgs(args: BuildFlags) {
  if (args.interactive && !isInteractive()) {
    logger.warn(
      'Interactive mode is not supported in non-interactive environments.'
    );
    args.interactive = false;
  }
}<|MERGE_RESOLUTION|>--- conflicted
+++ resolved
@@ -38,7 +38,6 @@
     args.interactive,
     xcodeProject.name
   );
-<<<<<<< HEAD
   let configuration = await getConfiguration(
     info.configurations,
     args.configuration,
@@ -50,19 +49,6 @@
       'Setting build configuration to Release, because --archive flag was used'
     );
     configuration = 'Release';
-=======
-  let mode = await getConfiguration(
-    info.configurations,
-    args.mode,
-    args.interactive
-  );
-
-  if (args.archive && mode !== 'Release') {
-    logger.debug(
-      'Setting build mode to Release, because --archive flag was used'
-    );
-    mode = 'Release';
->>>>>>> 80b312a4
   }
 
   try {
