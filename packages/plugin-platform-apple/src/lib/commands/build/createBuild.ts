--- conflicted
+++ resolved
@@ -1,20 +1,12 @@
 import path from 'node:path';
-<<<<<<< HEAD
 import { getBuildPaths, isInteractive, logger, RnefError } from '@rnef/tools';
 import type {
   BuilderCommand,
   ProjectConfig,
-  XcodeProjectInfo,
 } from '../../types/index.js';
-import { selectFromInteractiveMode } from '../../utils/selectFromInteractiveMode.js';
-=======
-import { isInteractive, logger, outro, RnefError } from '@rnef/tools';
-import type { BuilderCommand, ProjectConfig } from '../../types/index.js';
-import { getBuildPaths } from '../../utils/buildPaths.js';
 import { getConfiguration } from '../../utils/getConfiguration.js';
 import { getInfo } from '../../utils/getInfo.js';
 import { getScheme } from '../../utils/getScheme.js';
->>>>>>> 14434157
 import type { BuildFlags } from './buildOptions.js';
 import { buildProject } from './buildProject.js';
 import { exportArchive } from './exportArchive.js';
