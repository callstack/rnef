--- conflicted
+++ resolved
@@ -7,12 +7,8 @@
   getBuildOptions,
   getRunOptions,
 } from '@rnef/plugin-platform-apple';
-<<<<<<< HEAD
 import { outro, RnefError } from '@rnef/tools';
-=======
-import { RnefError } from '@rnef/tools';
 import { registerSignCommand } from './commands/signIos.js';
->>>>>>> 89891a6a
 
 const projectConfig = getProjectConfig({ platformName: 'ios' });
 const buildOptions = getBuildOptions({ platformName: 'ios' });
