--- conflicted
+++ resolved
@@ -117,20 +117,14 @@
   return importUp(parentDir, name);
 };
 
-<<<<<<< HEAD
 export async function getConfig(
-  dir: string = process.cwd(),
+  dir: string,
   internalPlugins: PluginType[]
 ): Promise<ConfigOutput> {
-  // eslint-disable-next-line prefer-const
-  let { config, filePathWithExt } = await importUp(dir, 'rnef.config');
-=======
-export async function getConfig(dir: string): Promise<ConfigOutput> {
   const { config, filePathWithExt, configDir } = await importUp(
     dir,
     'rnef.config'
   );
->>>>>>> 0be74842
 
   const { error, value: validatedConfig } = ConfigTypeSchema.validate(
     config
@@ -176,15 +170,11 @@
       },
   };
 
-<<<<<<< HEAD
   for (const internalPlugin of internalPlugins) {
     assignOriginToCommand(internalPlugin, api, config);
   }
 
-  if (config.plugins) {
-=======
   if (validatedConfig.plugins) {
->>>>>>> 0be74842
     // plugins register commands
     for (const plugin of validatedConfig.plugins) {
       assignOriginToCommand(plugin, api, validatedConfig);
