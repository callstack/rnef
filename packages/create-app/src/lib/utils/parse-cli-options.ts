--- conflicted
+++ resolved
@@ -22,11 +22,8 @@
   template?: string;
   platform?: string | string[];
   plugin?: string | string[];
-<<<<<<< HEAD
   bundler?: string;
-=======
   'remote-cache-provider'?: string | boolean;
->>>>>>> 96c29788
 };
 
 export function parseCliOptions(argv: string[]): CliOptions {
