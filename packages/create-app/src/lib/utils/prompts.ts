import {
  intro,
  note,
  outro,
  promptConfirm,
  promptMultiselect,
  promptSelect,
  promptText,
  RnefError,
  type SupportedRemoteCacheProviders,
} from '@rnef/tools';
import path from 'path';
import type { TemplateInfo } from '../templates.js';
import { validateProjectName } from '../validate-project-name.js';
import { parsePackageManagerFromUserAgent } from './parsers.js';
import { getRnefVersion } from './version.js';

export function printHelpMessage(
  templates: TemplateInfo[],
  platforms: TemplateInfo[]
) {
  console.log(`
     Usage: create-rnef [options]
  
     Options:
     
       -h, --help       Display help for command
       -v, --version    Output the version number
       -d, --dir        Create project in specified directory
       -t, --template       Specify template to use
       -p, --platform       Specify platform(s) to use
       --override       Override files in target directory
     
     Templates:
       ${templates.map((t) => t.name).join(', ')}

     Platforms:
       ${platforms.map((p) => p.name).join(', ')}
  `);
}

export function printVersionMessage() {
  console.log(`${getRnefVersion()}`);
}

export function printWelcomeMessage() {
  console.log('');
  intro(`Hello There!`);
}

export function printByeMessage(targetDir: string) {
  const pkgManager = parsePackageManagerFromUserAgent(
    process.env['npm_config_user_agent']
  );

  const pkgManagerCommand = pkgManager?.name ?? 'npm';

  const relativeDir = path.relative(process.cwd(), targetDir);

  const nextSteps = [
    `cd ${relativeDir}`,
    `${pkgManagerCommand} install`,
    `${pkgManagerCommand} run start`,
  ].join('\n');

  note(nextSteps, 'Next steps');
  outro('Done.');
}

export function promptProjectName(): Promise<string> {
  return promptText({
    message: 'What is your app named?',
    validate: validateProjectName,
  });
}

export async function promptTemplate(
  templates: TemplateInfo[]
): Promise<TemplateInfo> {
  if (templates.length === 0) {
    throw new RnefError('No templates found');
  }

  return promptSelect({
    message: 'Select a template:',
    // @ts-expect-error todo
    options: templates.map((template) => ({
      value: template,
      label: template.name,
    })),
  });
}

export function promptPlatforms(
  platforms: TemplateInfo[]
): Promise<TemplateInfo[]> {
  if (platforms.length === 0) {
    throw new RnefError('No platforms found');
  }

  return promptMultiselect({
    message: 'Select platforms:',
    // @ts-expect-error todo
    options: platforms.map((platform) => ({
      value: platform,
      label: platform.name,
    })),
  });
}

export function promptPlugins(
  plugins: TemplateInfo[]
): Promise<TemplateInfo[] | null> {
  if (plugins.length === 0) {
    return Promise.resolve(null);
  }

  return promptMultiselect({
    message: 'Select plugins:',
    initialValues: [plugins[0]],
    // @ts-expect-error todo fixup type
    options: plugins.map((plugin) => ({
      value: plugin,
      label: plugin.name,
    })),
  });
}

<<<<<<< HEAD
export function promptBundlers(
  bundlers: TemplateInfo[]
): Promise<TemplateInfo> {
  if (bundlers.length === 0) {
    throw new RnefError('No bundlers found');
  }

  return promptSelect({
    message: 'Select bundler:',
    initialValues: [bundlers[0]],
    // @ts-expect-error todo fixup type
    options: bundlers.map((bundler) => ({
      value: bundler,
      label: bundler.name,
    })),
  });
=======
export function promptRemoteCacheProvider(): Promise<SupportedRemoteCacheProviders | null> {
  return promptSelect({
    message: 'Select remote cache provider:',
    initialValue: 'github-actions',
    options: [
      {
        value: 'github-actions',
        label: 'GitHub Actions',
        hint: 'Enable builds on your CI',
      },
      { value: null, label: 'None', hint: 'Local builds only' },
    ],
  }) as Promise<SupportedRemoteCacheProviders | null>;
>>>>>>> 96c29788
}

export function confirmOverrideFiles(targetDir: string) {
  return promptConfirm({
    message: `"${targetDir}" is not empty, please choose:`,
    confirmLabel: 'Continue and override files',
    cancelLabel: 'Cancel operation',
  });
}<|MERGE_RESOLUTION|>--- conflicted
+++ resolved
@@ -126,7 +126,6 @@
   });
 }
 
-<<<<<<< HEAD
 export function promptBundlers(
   bundlers: TemplateInfo[]
 ): Promise<TemplateInfo> {
@@ -143,7 +142,8 @@
       label: bundler.name,
     })),
   });
-=======
+}
+
 export function promptRemoteCacheProvider(): Promise<SupportedRemoteCacheProviders | null> {
   return promptSelect({
     message: 'Select remote cache provider:',
@@ -157,7 +157,6 @@
       { value: null, label: 'None', hint: 'Local builds only' },
     ],
   }) as Promise<SupportedRemoteCacheProviders | null>;
->>>>>>> 96c29788
 }
 
 export function confirmOverrideFiles(targetDir: string) {
