--- conflicted
+++ resolved
@@ -2,29 +2,6 @@
 import type { TemplateInfo } from '../templates.js';
 import { BUNDLERS, PLATFORMS } from '../templates.js';
 
-<<<<<<< HEAD
-test('formatConfig', () => {
-  expect(formatConfig(PLATFORMS, PLUGINS)).toMatchInlineSnapshot(`
-    "import { platformIOS } from '@rnef/platform-ios';
-    import { platformAndroid } from '@rnef/platform-android';
-    import { pluginMetro } from '@rnef/plugin-metro';
-    import { pluginRepack } from '@rnef/plugin-repack';
-    import { pluginBrownfieldIos } from '@rnef/plugin-brownfield-ios';
-
-    export default {
-      plugins: [
-        pluginMetro(),
-        pluginRepack(),
-        pluginBrownfieldIos(),
-      ],
-      platforms: {
-        ios: platformIOS(),
-        android: platformAndroid(),
-      },
-    };
-    "
-  `);
-=======
 test('should format config without plugins', () => {
   expect(formatConfig(PLATFORMS, null, BUNDLERS[0], null))
     .toMatchInlineSnapshot(`
@@ -43,7 +20,6 @@
       "
     `);
 });
->>>>>>> bfd4a4cc
 
 test('should format config with plugins', () => {
   const plugins: TemplateInfo[] = [
