import fs from 'node:fs';
import path from 'node:path';
import { nativeFingerprint } from '../fingerprint/index.js';
import { getCacheRootPath } from '../project.js';

export const BUILD_CACHE_DIR = 'remote-build';

export type SupportedRemoteCacheProviders = 'github-actions';

export type RemoteArtifact = {
  name: string;
  url: string;
};

export type LocalArtifact = {
  name: string;
};

/**
 * Interface for implementing remote build cache providers.
 * Remote cache providers allow storing and retrieving native build artifacts (e.g. APK, IPA)
 * from remote storage like S3, GitHub Artifacts etc.
 */
export interface RemoteBuildCache {
  /** Unique identifier for this cache provider, will be displayed in logs */
  name: string;

  /**
   * List available artifacts matching the given name pattern
   * @param artifactName - Passed after fingerprinting the build, e.g. `rnef-android-debug-1234567890` for android in debug variant
   * @param limit - Optional maximum number of artifacts to return
   * @returns Array of matching remote artifacts, or empty array if none found
   */
  list({
    artifactName,
    limit,
  }: {
    artifactName: string | undefined;
    limit?: number;
  }): Promise<RemoteArtifact[]>;

  /**
   * Download a remote artifact to local storage
   * @param artifactName - Name of the artifact to download, e.g. `rnef-android-debug-1234567890` for android in debug variant
   * @returns Response object from fetch, which will be used to download the artifact
   */
  download({ artifactName }: { artifactName: string }): Promise<Response>;

  /**
   * Delete a remote artifact
   * @param artifact - Remote artifact to delete, as returned by `list` method
<<<<<<< HEAD
   * Throws if artifact is not found or deletion fails
=======
   * @returns Array of deleted artifacts
   * @throws {Error} Throws if artifact is not found or deletion fails
>>>>>>> 184cc741
   */
  delete({ artifactName }: { artifactName: string }): Promise<RemoteArtifact[]>;

  /**
   * Upload a local artifact stored in build cache to remote storage
   * @param artifactName - Name of the artifact to upload, e.g. `rnef-android-debug-1234567890` for android in debug variant
<<<<<<< HEAD
   * @returns Remote artifact info if upload successful, throws otherwise
=======
   * @returns Remote artifact info if upload successful
   * @throws {Error} Throws if upload fails
>>>>>>> 184cc741
   */
  upload({ artifactName }: { artifactName: string }): Promise<RemoteArtifact>;
}

/**
 * Used formats:
 * - rnef-android-debug-1234567890
 * - rnef-ios-simulator-debug-1234567890
 * - rnef-ios-device-debug-1234567890
 */
export async function formatArtifactName({
  platform,
  traits,
  root,
  fingerprintOptions,
}: {
  platform?: 'ios' | 'android';
  traits?: string[];
  root: string;
  fingerprintOptions: { extraSources: string[]; ignorePaths: string[] };
}): Promise<string> {
  if (!platform || !traits) {
    return '';
  }
  const { hash } = await nativeFingerprint(root, {
    platform,
    ...fingerprintOptions,
  });
  return `rnef-${platform}-${traits.join('-')}-${hash}`;
}

export function getLocalArtifactPath(artifactName: string) {
  return path.join(getCacheRootPath(), BUILD_CACHE_DIR, artifactName);
}

export function getLocalBinaryPath(artifactPath: string) {
  const files = fs.readdirSync(artifactPath);
  // Get the first non-hidden, non-directory file as the binary
  const binaryName = files.find((file) => file && !file.startsWith('.'));
  return binaryName ? path.join(artifactPath, binaryName) : null;
}<|MERGE_RESOLUTION|>--- conflicted
+++ resolved
@@ -49,24 +49,16 @@
   /**
    * Delete a remote artifact
    * @param artifact - Remote artifact to delete, as returned by `list` method
-<<<<<<< HEAD
-   * Throws if artifact is not found or deletion fails
-=======
    * @returns Array of deleted artifacts
    * @throws {Error} Throws if artifact is not found or deletion fails
->>>>>>> 184cc741
    */
   delete({ artifactName }: { artifactName: string }): Promise<RemoteArtifact[]>;
 
   /**
    * Upload a local artifact stored in build cache to remote storage
    * @param artifactName - Name of the artifact to upload, e.g. `rnef-android-debug-1234567890` for android in debug variant
-<<<<<<< HEAD
-   * @returns Remote artifact info if upload successful, throws otherwise
-=======
    * @returns Remote artifact info if upload successful
    * @throws {Error} Throws if upload fails
->>>>>>> 184cc741
    */
   upload({ artifactName }: { artifactName: string }): Promise<RemoteArtifact>;
 }
