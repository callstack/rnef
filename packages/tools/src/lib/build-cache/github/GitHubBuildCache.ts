--- conflicted
+++ resolved
@@ -34,22 +34,8 @@
   }: {
     artifactName?: string;
     limit?: number;
-<<<<<<< HEAD
-  }): Promise<RemoteArtifact[] | null> {
-    const repoDetails = await this.detectRepoDetails();
-    if (!getGitHubToken()) {
-      logger.warn(`No GitHub Personal Access Token found.`);
-      return null;
-    }
-
-    if (!repoDetails) {
-      return null;
-    }
-
-=======
   }): Promise<RemoteArtifact[]> {
     const repoDetails = await this.getRepoDetails();
->>>>>>> cbc376cd
     const artifacts = await fetchGitHubArtifactsByName(
       artifactName,
       repoDetails,
@@ -71,126 +57,17 @@
     if (artifacts.length === 0) {
       throw new RnefError(`No artifact found with name "${artifactName}"`);
     }
-<<<<<<< HEAD
-
-    return artifacts.map((artifact) => ({
-      name: artifact.name,
-      url: artifact.downloadUrl,
-      id: String(artifact.id),
-    }));
-=======
     return fetch(artifacts[0].url, {
       headers: {
         Authorization: `token ${repoDetails.token}`,
         'Accept-Encoding': 'None',
       },
     });
->>>>>>> cbc376cd
   }
 
   async delete({
     artifactName,
   }: {
-<<<<<<< HEAD
-    artifact: RemoteArtifact;
-    loader?: ReturnType<typeof spinner>;
-  }): Promise<LocalArtifact> {
-    const artifactPath = getLocalArtifactPath(artifact.name);
-    await downloadGitHubArtifact(artifact.url, artifactPath, this.name, loader);
-    await extractArtifactTarballIfNeeded(artifactPath);
-    return {
-      name: artifact.name,
-      path: artifactPath,
-    };
-  }
-
-  async delete({
-    artifactName,
-    loader,
-  }: {
-    artifactName: string;
-    loader?: ReturnType<typeof spinner>;
-  }): Promise<boolean> {
-    const repoDetails = await this.detectRepoDetails();
-    if (!getGitHubToken()) {
-      logger.warn(`No GitHub Personal Access Token found.`);
-      return false;
-    }
-
-    if (!repoDetails) {
-      return false;
-    }
-
-    const artifacts = await fetchGitHubArtifactsByName(
-      artifactName,
-      repoDetails
-    );
-
-    if (artifacts.length === 0) {
-      loader?.stop(`No artifact found with name "${artifactName}" to delete.`);
-      return false;
-    }
-
-    loader?.start(
-      `Found ${artifacts.length} artifacts named "${artifactName}". Deleting...`
-    );
-
-    try {
-      const owner = repoDetails.owner;
-      const repo = repoDetails.repository;
-
-      // Delete all matching artifacts
-      let deletedCount = 0;
-      for (const artifact of artifacts) {
-        const artifactId = artifact.id;
-        const url = `https://api.github.com/repos/${owner}/${repo}/actions/artifacts/${artifactId}`;
-
-        const response = await fetch(url, {
-          method: 'DELETE',
-          headers: {
-            Authorization: `Bearer ${getGitHubToken()}`,
-            Accept: 'application/vnd.github+json',
-          },
-        });
-
-        if (!response.ok) {
-          logger.warn(
-            `Failed to delete artifact ID ${artifactId}: ${response.status} ${response.statusText}`
-          );
-          continue;
-        }
-
-        deletedCount++;
-      }
-
-      if (deletedCount < artifacts.length) {
-        loader?.stop(
-          `Partially succeeded: deleted ${deletedCount}/${artifacts.length} artifacts named "${artifactName}".`
-        );
-        return true;
-      } else {
-        loader?.stop(
-          `Successfully deleted all ${deletedCount} artifacts named "${artifactName}".`
-        );
-        return true;
-      }
-    } catch (error) {
-      loader?.stop(
-        `Failed to delete artifacts named "${artifactName}": ${error}`
-      );
-      return false;
-    }
-  }
-
-  async upload() {
-    logger.warn('Uploading artifacts to GitHub is not supported.');
-    return null;
-  }
-}
-
-async function extractArtifactTarballIfNeeded(artifactPath: string) {
-  const tarPath = path.join(artifactPath, 'app.tar.gz');
-=======
     artifactName: string;
   }): Promise<RemoteArtifact[]> {
     const repoDetails = await this.getRepoDetails();
@@ -204,7 +81,6 @@
     }
     return await deleteGitHubArtifacts(artifacts, repoDetails, artifactName);
   }
->>>>>>> cbc376cd
 
   async upload(): Promise<RemoteArtifact> {
     throw new RnefError('Uploading artifacts to GitHub is not supported.');
