{
  "name": "@rnef/platform-android",
  "version": "0.7.15",
  "type": "module",
  "exports": {
<<<<<<< HEAD
    ".": {
      "types": "./dist/src/index.d.ts",
      "import": "./dist/src/index.js"
    },
    "./welcome": {
      "types": "./dist/src/welcome.d.ts",
      "default": "./dist/src/welcome.js"
    }
=======
    "types": "./dist/src/index.d.ts",
    "default": "./dist/src/index.js"
>>>>>>> 040e7728
  },
  "files": [
    "dist",
    "template",
    "react-native.config.ts",
    "welcome.js"
  ],
  "scripts": {
    "publish:npm": "npm publish --access public",
    "publish:verdaccio": "npm publish --registry http://localhost:4873 --userconfig ../../.npmrc"
  },
  "dependencies": {
    "@react-native-community/cli-config-android": "^18.0.0",
    "@rnef/tools": "^0.7.15",
    "@rnef/welcome": "^0.7.15",
    "adm-zip": "^0.5.16",
    "tslib": "^2.3.0"
  },
  "devDependencies": {
    "@react-native-community/cli-types": "^18.0.0",
    "@rnef/config": "^0.7.15",
    "@types/adm-zip": "^0.5.7"
  },
  "publishConfig": {
    "access": "public"
  }
}<|MERGE_RESOLUTION|>--- conflicted
+++ resolved
@@ -3,19 +3,14 @@
   "version": "0.7.15",
   "type": "module",
   "exports": {
-<<<<<<< HEAD
     ".": {
       "types": "./dist/src/index.d.ts",
-      "import": "./dist/src/index.js"
+      "default": "./dist/src/index.js"
     },
     "./welcome": {
       "types": "./dist/src/welcome.d.ts",
       "default": "./dist/src/welcome.js"
     }
-=======
-    "types": "./dist/src/index.d.ts",
-    "default": "./dist/src/index.js"
->>>>>>> 040e7728
   },
   "files": [
     "dist",
