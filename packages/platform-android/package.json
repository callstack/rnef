{
  "name": "@rnef/platform-android",
  "version": "0.7.15",
  "type": "module",
  "exports": {
    ".": {
      "types": "./dist/src/index.d.ts",
      "import": "./dist/src/index.js"
    },
    "./welcome": {
      "types": "./dist/src/welcome.d.ts",
      "default": "./dist/src/welcome.js"
    }
  },
  "files": [
    "dist",
    "template",
    "react-native.config.ts",
    "welcome.js"
  ],
  "scripts": {
    "publish:npm": "npm publish --access public",
    "publish:verdaccio": "npm publish --registry http://localhost:4873 --userconfig ../../.npmrc"
  },
  "dependencies": {
    "@react-native-community/cli-config-android": "^18.0.0",
<<<<<<< HEAD
    "@rnef/tools": "^0.7.14",
    "@rnef/welcome": "^0.7.14",
=======
    "@rnef/tools": "^0.7.15",
>>>>>>> 78a48113
    "adm-zip": "^0.5.16",
    "tslib": "^2.3.0"
  },
  "devDependencies": {
    "@react-native-community/cli-types": "^18.0.0",
    "@rnef/config": "^0.7.15",
    "@types/adm-zip": "^0.5.7"
  },
  "publishConfig": {
    "access": "public"
  }
}<|MERGE_RESOLUTION|>--- conflicted
+++ resolved
@@ -24,12 +24,8 @@
   },
   "dependencies": {
     "@react-native-community/cli-config-android": "^18.0.0",
-<<<<<<< HEAD
-    "@rnef/tools": "^0.7.14",
-    "@rnef/welcome": "^0.7.14",
-=======
     "@rnef/tools": "^0.7.15",
->>>>>>> 78a48113
+    "@rnef/welcome": "^0.7.15",
     "adm-zip": "^0.5.16",
     "tslib": "^2.3.0"
   },
