<p align="center">
  <picture>
    <source media="(prefers-color-scheme: dark)" srcset="./docs/assets/rnef.png">
    <img alt="RNEF" src="./docs/assets/rnef.png" height="200">
  </picture>
</p>
<h1 align="center" style="border-bottom: 0px">
  React Native Enterprise Framework<br />
</h1>
<p align="center">
  This is a React Native framework for developing large, modular applications for all the platforms supported by React Native.
</p>

---

## Features

- 🐾 Incremental adoption in native apps thanks to our simplified brownfield approach
- 🔬 Web-like DX thanks to advanced native build caching hosted on your infra
- 🏰 Pluggable design to leverage out-of-tree platforms, custom bundlers, etc.

## Installation

For new projects you can run:

```
npx create-rnef-app enterprise
```

## Adding to existing projects

1. Copy `.github/` files from [`@rnef/template-default`](https://github.com/callstack/rnef/tree/main/templates/rnef-template-default/), [`@rnef/plugin-platform-android`](https://github.com/callstack/rnef/tree/main/packages/plugin-platform-android/template), and [`@rnef/plugin-platform-ios`](https://github.com/callstack/rnef/tree/main/packages/plugin-platform-ios/template). They contain necessary actions with remote builds for iOS and Android and sample workflows for running those actions. In the upcoming future we'll release reusable actions so you will only need to integrate them into your workflows.

1. Install deps:

   ```sh
   npm install --dev @rnef/cli @rnef/plugin-metro @rnef/plugin-platform-android @rnef/plugin-platform-ios @actions/core @actions/github
   ```

1. Remove `@react-native-community/cli` and related packages.

1. Add `.rnef/` folder with caches to `.gitignore`:

   ```
   .rnef/
   ```

1. Add `rnef.config.mjs` file:

   ```mjs
   import { pluginPlatformIOS } from '@rnef/plugin-platform-ios';
   import { pluginPlatformAndroid } from '@rnef/plugin-platform-android';
   import { pluginMetro } from '@rnef/plugin-metro';

   export default {
     plugins: {
       metro: pluginMetro(),
     },
     platforms: {
       ios: pluginPlatformIOS(),
       android: pluginPlatformAndroid(),
     },
   };
   ```

1. Update Android files:

   In `android/app/build.gradle` uncomment the `cliFile` and update with the new path:

   ```diff
   -// cliFile = file("../../node_modules/react-native/cli.js")
   +cliFile = file("../../node_modules/@rnef/cli/src/bin.js")
   ```

   In `android/settings.gradle` change:

   ```diff
   -extensions.configure(com.facebook.react.ReactSettingsExtension){ ex -> ex.autolinkLibrariesFromCommand() }
   +extensions.configure(com.facebook.react.ReactSettingsExtension){ ex -> ex.autolinkLibrariesFromCommand(['npx', 'rnef', 'config', '-p', 'android']) }
   ```

1. Update iOS files:

   In `ios/Podfile` change:

   ```diff
   -config = use_native_modules!
   +config = use_native_modules!(['npx', 'rnef', 'config', '-p', 'ios'])
   ```

   In "Bundle React Native code and images" Build Phase in Xcode add:

   ```diff
   set -e
   +if [[ -f "$PODS_ROOT/../.xcode.env" ]]; then
   +source "$PODS_ROOT/../.xcode.env"
   +fi
   +if [[ -f "$PODS_ROOT/../.xcode.env.local" ]]; then
   +source "$PODS_ROOT/../.xcode.env.local"
   +fi
   +export CONFIG_CMD="dummy-workaround-value"
   +export CLI_PATH="$("$NODE_BINARY" --print "require('path').dirname(require.resolve('@rnef/cli/package.json')) + '/dist/src/bin.js'")"
   WITH_ENVIRONMENT="$REACT_NATIVE_PATH/scripts/xcode/with-environment.sh"
   ```

1. Cleanup native files:

   ```sh
   git clean -fdx ios/ android/
   ```

1. Run new commands:

   ```sh
   npx rnef run:android
   npx rnef run:ios
   ```

<<<<<<< HEAD
1. Configure GitHub Actions for remote builds.

1. Configure [Brownfield](./BROWNFIELD.md).
=======
   Additionally rename flags:

   - `--mode` to `--build-variant` for Android commands
   - `--mode` to `--configuration` for iOS commands
   - `--buildFolder` to `-build-folder` for iOS commands
   - `--appId` to `--app-id` for Android commands
   - `--appIdSuffix` to `--app-id-suffix` for Android commands

1. Configure GitHub Actions for remote builds.
>>>>>>> 14434157
<|MERGE_RESOLUTION|>--- conflicted
+++ resolved
@@ -116,11 +116,6 @@
    npx rnef run:ios
    ```
 
-<<<<<<< HEAD
-1. Configure GitHub Actions for remote builds.
-
-1. Configure [Brownfield](./BROWNFIELD.md).
-=======
    Additionally rename flags:
 
    - `--mode` to `--build-variant` for Android commands
@@ -130,4 +125,5 @@
    - `--appIdSuffix` to `--app-id-suffix` for Android commands
 
 1. Configure GitHub Actions for remote builds.
->>>>>>> 14434157
+
+1. Configure [Brownfield](./BROWNFIELD.md).