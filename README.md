<p align="center">
  <picture>
    <source media="(prefers-color-scheme: dark)" srcset="./docs/assets/rnef.png">
    <img alt="RNEF" src="./docs/assets/rnef.png" height="200">
  </picture>
</p>
<h1 align="center" style="border-bottom: 0px">
  React Native Enterprise Framework<br />
</h1>
<p align="center">
  This is a React Native framework for developing large, modular applications for all the platforms supported by React Native.
</p>

---

## Features

- 🐾 Incremental adoption in native apps thanks to our simplified brownfield approach
- 🔬 Web-like DX thanks to advanced native build caching hosted on your infra
- 🏰 Pluggable design to leverage out-of-tree platforms, custom bundlers, etc.

## Installation

For new projects you can run:

```
npx @rnef/create-app enterprise
```

## Adding to existing projects

1. Install deps:

   ```sh
   npm install -D @rnef/cli @rnef/plugin-metro @rnef/platform-android @rnef/platform-ios
   ```

1. Remove `@react-native-community/cli` and related packages.

1. Add `.rnef/` folder with caches to `.gitignore`:

   ```
   .rnef/
   ```

1. Add `rnef.config.mjs` file:

   ```mjs
   import { platformIOS } from '@rnef/platform-ios';
   import { platformAndroid } from '@rnef/platform-android';
   import { pluginMetro } from '@rnef/plugin-metro';

   export default {
     bundler: pluginMetro(),
     platforms: {
       ios: platformIOS(),
       android: platformAndroid(),
     },
     remoteCacheProvider: 'github-actions',
   };
   ```

1. Update Android files:

   In `android/app/build.gradle` uncomment the `cliFile` and update with the new path:

   ```diff
   -// cliFile = file("../../node_modules/react-native/cli.js")
   +cliFile = file("../../node_modules/@rnef/cli/src/bin.js")
   ```

   In `android/settings.gradle` change:

   ```diff
   -extensions.configure(com.facebook.react.ReactSettingsExtension){ ex -> ex.autolinkLibrariesFromCommand() }
   +extensions.configure(com.facebook.react.ReactSettingsExtension){ ex -> ex.autolinkLibrariesFromCommand(['npx', 'rnef', 'config', '-p', 'android']) }
   ```

1. Update iOS files:

   In `ios/Podfile` change:

   ```diff
   -config = use_native_modules!
   +config = use_native_modules!(['npx', 'rnef', 'config', '-p', 'ios'])
   ```

   In "Bundle React Native code and images" Build Phase in Xcode add:

   ```diff
   set -e
   +if [[ -f "$PODS_ROOT/../.xcode.env" ]]; then
   +source "$PODS_ROOT/../.xcode.env"
   +fi
   +if [[ -f "$PODS_ROOT/../.xcode.env.local" ]]; then
   +source "$PODS_ROOT/../.xcode.env.local"
   +fi
   +export CONFIG_CMD="dummy-workaround-value"
   +export CLI_PATH="$("$NODE_BINARY" --print "require('path').dirname(require.resolve('@rnef/cli/package.json')) + '/dist/src/bin.js'")"
   WITH_ENVIRONMENT="$REACT_NATIVE_PATH/scripts/xcode/with-environment.sh"
   ```

1. Cleanup native files:

   ```sh
   git clean -fdx ios/ android/
   ```

1. Run new commands:

   ```sh
   npx rnef run:android
   npx rnef run:ios
   ```

   Additionally rename flags:

   - `--mode` to `--variant` for Android commands
   - `--mode` to `--configuration` for iOS commands
   - `--buildFolder` to `--build-folder` for iOS commands
   - `--destination` to `--destinations` for iOS commands
   - `--appId` to `--app-id` for Android commands
   - `--appIdSuffix` to `--app-id-suffix` for Android commands

<<<<<<< HEAD
1. Configure GitHub Actions for remote builds.

1. Configure [Brownfield](./BROWNFIELD.md).
=======
   And remove unsupported flags:

   - `--interactive`/`-i` – the CLI will prompt you for input where necessary
   - `--list-devices` - when no devices are connected, you'll be prompt with a full device selection

1. Configure GitHub Actions for remote builds as per [CI Docs](CI.md)
>>>>>>> bfd4a4cc
<|MERGE_RESOLUTION|>--- conflicted
+++ resolved
@@ -122,15 +122,11 @@
    - `--appId` to `--app-id` for Android commands
    - `--appIdSuffix` to `--app-id-suffix` for Android commands
 
-<<<<<<< HEAD
-1. Configure GitHub Actions for remote builds.
-
-1. Configure [Brownfield](./BROWNFIELD.md).
-=======
    And remove unsupported flags:
 
    - `--interactive`/`-i` – the CLI will prompt you for input where necessary
    - `--list-devices` - when no devices are connected, you'll be prompt with a full device selection
 
 1. Configure GitHub Actions for remote builds as per [CI Docs](CI.md)
->>>>>>> bfd4a4cc
+
+1. (Optional) Configure [Brownfield](./BROWNFIELD.md) – add React Native to existing native app.