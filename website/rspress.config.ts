import * as path from 'node:path';
import { pluginCallstackTheme } from '@callstack/rspress-theme/plugin';
import { pluginLlms } from '@rspress/plugin-llms';
import { defineConfig } from 'rspress/config';
import pluginSitemap from 'rspress-plugin-sitemap';
import vercelPluginAnalytics from 'rspress-plugin-vercel-analytics';

export default defineConfig({
<<<<<<< HEAD
  plugins: [
    pluginCallstackTheme(),
    vercelPluginAnalytics(),
    pluginSitemap({ domain: 'https://rnef.dev' }),
  ],
=======
>>>>>>> aa54bef5
  root: path.join(__dirname, 'docs'),
  title: 'React Native Enterprise Framework',
  icon: '/logo.svg',
  outDir: 'build',
  route: {
    cleanUrls: true,
  },
  logo: {
    light: '/logo.svg',
    dark: '/logo.svg',
  },
  themeConfig: {
    socialLinks: [
      {
        icon: 'github',
        mode: 'link',
        content: 'https://github.com/callstack/rnef',
      },
    ],
    footer: {
      message:
        'Copyright © 2025 <a href="https://callstack.com">Callstack</a>.',
    },
  },
  plugins: [
    pluginCallstackTheme(),
    // @ts-expect-error outdated @rspress/shared declared as dependency
    vercelPluginAnalytics(),
    pluginLlms({
      exclude: ({ page }) => page.routePath.includes('404'),
    }),
  ],
});<|MERGE_RESOLUTION|>--- conflicted
+++ resolved
@@ -6,14 +6,6 @@
 import vercelPluginAnalytics from 'rspress-plugin-vercel-analytics';
 
 export default defineConfig({
-<<<<<<< HEAD
-  plugins: [
-    pluginCallstackTheme(),
-    vercelPluginAnalytics(),
-    pluginSitemap({ domain: 'https://rnef.dev' }),
-  ],
-=======
->>>>>>> aa54bef5
   root: path.join(__dirname, 'docs'),
   title: 'React Native Enterprise Framework',
   icon: '/logo.svg',
@@ -45,5 +37,6 @@
     pluginLlms({
       exclude: ({ page }) => page.routePath.includes('404'),
     }),
+    pluginSitemap({ domain: 'https://rnef.dev' }),
   ],
 });