--- conflicted
+++ resolved
@@ -168,58 +168,7 @@
         specifier: ^1.2.5
         version: 1.2.5
 
-<<<<<<< HEAD
-  packages/plugin-brownfield-ios:
-    dependencies:
-      '@react-native-community/cli-config-apple':
-        specifier: ^16.0.2
-        version: 16.0.2
-      '@react-native-community/cli-server-api':
-        specifier: ^16.0.2
-        version: 16.0.2
-      '@react-native/community-cli-plugin':
-        specifier: 0.77.0-rc.2
-        version: 0.77.0-rc.2(@babel/core@7.25.2)(@babel/preset-env@7.25.4(@babel/core@7.25.2))(@react-native-community/cli-server-api@16.0.2)
-      '@rnef/plugin-platform-apple':
-        specifier: ^0.1.5
-        version: 0.1.7
-      '@rnef/plugin-platform-ios':
-        specifier: ^0.1.5
-        version: 0.1.7
-      '@rnef/tools':
-        specifier: ^0.1.5
-        version: 0.1.7
-      tslib:
-        specifier: ^2.3.0
-        version: 2.8.1
-    devDependencies:
-      '@rnef/config':
-        specifier: ^0.1.5
-        version: 0.1.7
-
-  packages/plugin-metro:
-    dependencies:
-      '@react-native-community/cli-server-api':
-        specifier: ^16.0.2
-        version: 16.0.2
-      '@rnef/tools':
-        specifier: ^0.2.0
-        version: link:../tools
-      tslib:
-        specifier: ^2.3.0
-        version: 2.8.1
-    devDependencies:
-      '@react-native/community-cli-plugin':
-        specifier: 0.77.0-rc.2
-        version: 0.77.0-rc.2(@babel/core@7.25.2)(@babel/preset-env@7.25.4(@babel/core@7.25.2))(@react-native-community/cli-server-api@16.0.2)
-      '@rnef/config':
-        specifier: ^0.2.0
-        version: link:../config
-
-  packages/plugin-platform-android:
-=======
   packages/platform-android:
->>>>>>> b1bbe396
     dependencies:
       '@react-native-community/cli-config-android':
         specifier: ^16.0.2
@@ -276,6 +225,25 @@
         version: link:../config
 
   packages/platform-ios:
+    dependencies:
+      '@react-native-community/cli-config-apple':
+        specifier: ^16.0.2
+        version: 16.0.2
+      '@rnef/platform-apple-helpers':
+        specifier: ^0.2.0
+        version: link:../platform-apple-helpers
+      '@rnef/tools':
+        specifier: ^0.2.0
+        version: link:../tools
+      tslib:
+        specifier: ^2.3.0
+        version: 2.8.1
+    devDependencies:
+      '@rnef/config':
+        specifier: ^0.2.0
+        version: link:../config
+
+  packages/plugin-brownfield-ios:
     dependencies:
       '@react-native-community/cli-config-apple':
         specifier: ^16.0.2
@@ -1870,18 +1838,6 @@
     peerDependenciesMeta:
       '@types/react':
         optional: true
-
-  '@rnef/config@0.1.7':
-    resolution: {integrity: sha512-fMC7ZEpe+10o+g5HJ1Iye+1vFJZvbTH8SjKvpG79LvK4vJftxxjWfCYGqj663Ev+DNlf+CbOZUKdqA0SFBw+Bw==}
-
-  '@rnef/plugin-platform-apple@0.1.7':
-    resolution: {integrity: sha512-Ym1eAIYXBUu7CKLeYfcKDGqu4J4idgPtqx04jVZR+ID57DrzA32hsqkR7bJNQrIvBGqxUm43wG2VCwLeZWRfdA==}
-
-  '@rnef/plugin-platform-ios@0.1.7':
-    resolution: {integrity: sha512-6NQHLyZTrVSYx5gR2ux0eosKBjeWmnAjjMlqYJPmFVzW3QYBXSuqkY/N/Y6uXfWEjvPNIUiDAEm9mBsm7KbGxw==}
-
-  '@rnef/tools@0.1.7':
-    resolution: {integrity: sha512-NZE6wQBygzwYpKMWWhb1Dd+2s/CaqnYEbQs0xeYo8YNO7KR5OmBkLu/hKXKYp/p4vSSGF0eIrnmErhntqkH2vg==}
 
   '@rollup/rollup-android-arm-eabi@4.24.0':
     resolution: {integrity: sha512-Q6HJd7Y6xdB48x8ZNVDOqsbh2uByBhgK8PiQgPhwkIw/HC/YX5Ghq2mQY5sRMZWHb3VsFkWooUVOZHKr7DmDIA==}
@@ -8209,47 +8165,6 @@
       react: 18.3.1
       react-native: 0.76.3(@babel/core@7.25.2)(@babel/preset-env@7.25.4(@babel/core@7.25.2))(@react-native-community/cli-server-api@16.0.2)(react@18.3.1)
 
-  '@rnef/config@0.1.7':
-    dependencies:
-      tslib: 2.8.1
-
-  '@rnef/plugin-platform-apple@0.1.7':
-    dependencies:
-      '@react-native-community/cli-config-apple': 16.0.2
-      '@rnef/tools': 0.1.7
-      fast-glob: 3.3.3
-      fast-xml-parser: 4.5.1
-      picocolors: 1.1.1
-      tar: 7.4.3
-      tslib: 2.8.1
-    transitivePeerDependencies:
-      - supports-color
-
-  '@rnef/plugin-platform-ios@0.1.7':
-    dependencies:
-      '@react-native-community/cli-config-apple': 16.0.2
-      '@rnef/plugin-platform-apple': 0.1.7
-      '@rnef/tools': 0.1.7
-      tslib: 2.8.1
-    transitivePeerDependencies:
-      - supports-color
-
-  '@rnef/tools@0.1.7':
-    dependencies:
-      '@clack/prompts': 0.10.0
-      '@expo/fingerprint': 0.11.6
-      '@types/adm-zip': 0.5.7
-      adm-zip: 0.5.16
-      appdirsjs: 1.2.7
-      is-unicode-supported: 2.1.0
-      nano-spawn: 0.2.0
-      picocolors: 1.1.1
-      string-argv: 0.3.2
-      ts-regex-builder: 1.8.2
-      tslib: 2.8.1
-    transitivePeerDependencies:
-      - supports-color
-
   '@rollup/rollup-android-arm-eabi@4.24.0':
     optional: true
 
