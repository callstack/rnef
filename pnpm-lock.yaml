--- conflicted
+++ resolved
@@ -76,19 +76,11 @@
         specifier: ^19.1.0
         version: 19.1.1(typescript@5.9.2)
       '@rock-js/config':
-<<<<<<< HEAD
-        specifier: ^0.9.1
-        version: 0.9.2
-      '@rock-js/tools':
-        specifier: ^0.9.1
-        version: 0.9.2
-=======
         specifier: ^0.9.2
         version: link:../config
       '@rock-js/tools':
         specifier: ^0.9.2
         version: link:../tools
->>>>>>> da39f42f
       adm-zip:
         specifier: ^0.5.16
         version: 0.5.16
@@ -115,19 +107,11 @@
         specifier: ^7.26.2
         version: 7.27.1
       '@rock-js/provider-github':
-<<<<<<< HEAD
-        specifier: ^0.9.1
-        version: 0.9.2
-      '@rock-js/tools':
-        specifier: ^0.9.1
-        version: 0.9.2
-=======
         specifier: ^0.9.2
         version: link:../provider-github
       '@rock-js/tools':
         specifier: ^0.9.2
         version: link:../tools
->>>>>>> da39f42f
       joi:
         specifier: ^17.13.3
         version: 17.13.3
@@ -145,13 +129,8 @@
   packages/create-app:
     dependencies:
       '@rock-js/tools':
-<<<<<<< HEAD
-        specifier: ^0.9.1
-        version: 0.9.2
-=======
         specifier: ^0.9.2
         version: link:../tools
->>>>>>> da39f42f
       gradient-string:
         specifier: ^3.0.0
         version: 3.0.0
@@ -184,13 +163,8 @@
         specifier: ^19.1.0
         version: 19.1.1
       '@rock-js/tools':
-<<<<<<< HEAD
-        specifier: ^0.9.1
-        version: 0.9.2
-=======
         specifier: ^0.9.2
         version: link:../tools
->>>>>>> da39f42f
       adm-zip:
         specifier: ^0.5.16
         version: 0.5.16
@@ -202,13 +176,8 @@
         specifier: ^19.1.0
         version: 19.1.1
       '@rock-js/config':
-<<<<<<< HEAD
-        specifier: ^0.9.1
-        version: 0.9.2
-=======
         specifier: ^0.9.2
         version: link:../config
->>>>>>> da39f42f
       '@types/adm-zip':
         specifier: ^0.5.7
         version: 0.5.7
@@ -222,13 +191,8 @@
         specifier: ^19.1.0
         version: 19.1.1
       '@rock-js/tools':
-<<<<<<< HEAD
-        specifier: ^0.9.1
-        version: 0.9.2
-=======
         specifier: ^0.9.2
         version: link:../tools
->>>>>>> da39f42f
       '@types/adm-zip':
         specifier: ^0.5.7
         version: 0.5.7
@@ -249,13 +213,8 @@
         specifier: ^19.1.0
         version: 19.1.1
       '@rock-js/config':
-<<<<<<< HEAD
-        specifier: ^0.9.1
-        version: 0.9.2
-=======
         specifier: ^0.9.2
         version: link:../config
->>>>>>> da39f42f
 
   packages/platform-ios:
     dependencies:
@@ -266,31 +225,18 @@
         specifier: ^19.1.0
         version: 19.1.1
       '@rock-js/platform-apple-helpers':
-<<<<<<< HEAD
-        specifier: ^0.9.1
-        version: 0.9.2(typescript@5.9.2)
-      '@rock-js/tools':
-        specifier: ^0.9.1
-        version: 0.9.2
-=======
         specifier: ^0.9.2
         version: link:../platform-apple-helpers
       '@rock-js/tools':
         specifier: ^0.9.2
         version: link:../tools
->>>>>>> da39f42f
       tslib:
         specifier: ^2.3.0
         version: 2.8.1
     devDependencies:
       '@rock-js/config':
-<<<<<<< HEAD
-        specifier: ^0.9.1
-        version: 0.9.2
-=======
         specifier: ^0.9.2
         version: link:../config
->>>>>>> da39f42f
 
   packages/plugin-brownfield-android:
     dependencies:
@@ -298,19 +244,11 @@
         specifier: ^19.1.0
         version: 19.1.1
       '@rock-js/platform-android':
-<<<<<<< HEAD
-        specifier: ^0.9.1
-        version: 0.9.2
-      '@rock-js/tools':
-        specifier: ^0.9.1
-        version: 0.9.2
-=======
         specifier: ^0.9.2
         version: link:../platform-android
       '@rock-js/tools':
         specifier: ^0.9.2
         version: link:../tools
->>>>>>> da39f42f
       tslib:
         specifier: ^2.3.0
         version: 2.8.1
@@ -319,13 +257,8 @@
         specifier: ^19.1.0
         version: 19.1.1
       '@rock-js/config':
-<<<<<<< HEAD
-        specifier: ^0.9.1
-        version: 0.9.2
-=======
         specifier: ^0.9.2
         version: link:../config
->>>>>>> da39f42f
 
   packages/plugin-brownfield-ios:
     dependencies:
@@ -336,31 +269,18 @@
         specifier: ^19.1.0
         version: 19.1.1
       '@rock-js/platform-apple-helpers':
-<<<<<<< HEAD
-        specifier: ^0.9.1
-        version: 0.9.2(typescript@5.9.2)
-      '@rock-js/tools':
-        specifier: ^0.9.1
-        version: 0.9.2
-=======
         specifier: ^0.9.2
         version: link:../platform-apple-helpers
       '@rock-js/tools':
         specifier: ^0.9.2
         version: link:../tools
->>>>>>> da39f42f
       tslib:
         specifier: ^2.3.0
         version: 2.8.1
     devDependencies:
       '@rock-js/config':
-<<<<<<< HEAD
-        specifier: ^0.9.1
-        version: 0.9.2
-=======
         specifier: ^0.9.2
         version: link:../config
->>>>>>> da39f42f
 
   packages/plugin-metro:
     dependencies:
@@ -368,13 +288,8 @@
         specifier: ^19.1.0
         version: 19.1.1
       '@rock-js/tools':
-<<<<<<< HEAD
-        specifier: ^0.9.1
-        version: 0.9.2
-=======
         specifier: ^0.9.2
         version: link:../tools
->>>>>>> da39f42f
       metro:
         specifier: ^0.82.2
         version: 0.82.5
@@ -398,13 +313,8 @@
         specifier: ^0.80.1
         version: 0.80.1
       '@rock-js/config':
-<<<<<<< HEAD
-        specifier: ^0.9.1
-        version: 0.9.2
-=======
         specifier: ^0.9.2
         version: link:../config
->>>>>>> da39f42f
 
   packages/plugin-repack:
     dependencies:
@@ -412,13 +322,8 @@
         specifier: '>=5'
         version: 5.1.3(@babel/core@7.25.2)(@rspack/core@1.4.11(@swc/helpers@0.5.17))(react-native@0.80.1(@babel/core@7.25.2)(@types/react@19.1.9)(react@19.1.0))(webpack@5.96.1)
       '@rock-js/tools':
-<<<<<<< HEAD
-        specifier: ^0.9.1
-        version: 0.9.2
-=======
         specifier: ^0.9.2
         version: link:../tools
->>>>>>> da39f42f
       '@rspack/core':
         specifier: '>=1.2.8'
         version: 1.4.11(@swc/helpers@0.5.17)
@@ -430,24 +335,14 @@
         version: 2.8.1
     devDependencies:
       '@rock-js/config':
-<<<<<<< HEAD
-        specifier: ^0.9.1
-        version: 0.9.2
-=======
         specifier: ^0.9.2
         version: link:../config
->>>>>>> da39f42f
 
   packages/provider-github:
     dependencies:
       '@rock-js/tools':
-<<<<<<< HEAD
-        specifier: ^0.9.1
-        version: 0.9.2
-=======
         specifier: ^0.9.2
         version: link:../tools
->>>>>>> da39f42f
       ts-regex-builder:
         specifier: ^1.8.2
         version: 1.8.2
@@ -473,13 +368,8 @@
         specifier: ^3.830.0
         version: 3.864.0
       '@rock-js/tools':
-<<<<<<< HEAD
-        specifier: ^0.9.1
-        version: 0.9.2
-=======
         specifier: ^0.9.2
         version: link:../tools
->>>>>>> da39f42f
       tslib:
         specifier: ^2.3.0
         version: 2.8.1
@@ -1594,21 +1484,6 @@
   '@remix-run/router@1.23.0':
     resolution: {integrity: sha512-O3rHJzAQKamUz1fvE0Qaw0xSFqsA/yafi2iqeE0pvdFtCO1viYx8QL6f3Ln/aCCTLxs68SLf0KPM9eSeM8yBnA==}
     engines: {node: '>=14.0.0'}
-
-  '@rock-js/config@0.9.2':
-    resolution: {integrity: sha512-JG9HBEQVemk4pjEiTm/GypnIKeYtIoK66d4se9uWMGQGaqkT84WLPfZtX7TqZRRA2Ex0Lt7lSHhBKIN121plKQ==}
-
-  '@rock-js/platform-android@0.9.2':
-    resolution: {integrity: sha512-fTJfJlRYgxdRd3JpjY112sInaFBz2fe/V09r5XVHvWJ1hBAEFaxcu0e840NF//uezDIcNkZrpj1rwuplaEUrKA==}
-
-  '@rock-js/platform-apple-helpers@0.9.2':
-    resolution: {integrity: sha512-MlCfP1K6KkJ796vuTCN9gqgfh04pwvJ0nlHfYIjRVDGcttRN11DWwkghiKZna1PkzZYLnSzv6FLdlhl1S1fpqA==}
-
-  '@rock-js/provider-github@0.9.2':
-    resolution: {integrity: sha512-HetDcxobRJpJwKK/VS8RpsY890Vo/G7s/DFO4LRJPUGUlHOUpyXUGVV3vc7iy9q4m/G/y8mF/6EKHY/Zc2ZOKg==}
-
-  '@rock-js/tools@0.9.2':
-    resolution: {integrity: sha512-HqXU3mpvjCMbNCj5yNRHzML9JTKcQIHQ5LBSq6NsOGZ7AMqD3lsenWF/3USmC83EFJaxj28rRP5/ufcU+Bc/Tw==}
 
   '@rollup/rollup-android-arm-eabi@4.46.2':
     resolution: {integrity: sha512-Zj3Hl6sN34xJtMv7Anwb5Gu01yujyE/cLBDB2gnHTAHaWS1Z38L7kuSG+oAh0giZMqG060f/YBStXtMH6FvPMA==}
@@ -8362,64 +8237,6 @@
 
   '@remix-run/router@1.23.0': {}
 
-  '@rock-js/config@0.9.2':
-    dependencies:
-      '@babel/code-frame': 7.27.1
-      '@rock-js/provider-github': 0.9.2
-      '@rock-js/tools': 0.9.2
-      joi: 17.13.3
-      tslib: 2.8.1
-    transitivePeerDependencies:
-      - supports-color
-
-  '@rock-js/platform-android@0.9.2':
-    dependencies:
-      '@react-native-community/cli-config-android': 19.1.1
-      '@rock-js/tools': 0.9.2
-      adm-zip: 0.5.16
-      tslib: 2.8.1
-    transitivePeerDependencies:
-      - supports-color
-
-  '@rock-js/platform-apple-helpers@0.9.2(typescript@5.9.2)':
-    dependencies:
-      '@react-native-community/cli-config': 19.1.1(typescript@5.9.2)
-      '@react-native-community/cli-config-apple': 19.1.1
-      '@rock-js/tools': 0.9.2
-      '@types/adm-zip': 0.5.7
-      adm-zip: 0.5.16
-      fast-glob: 3.3.3
-      fast-xml-parser: 4.5.3
-      tslib: 2.8.1
-    transitivePeerDependencies:
-      - supports-color
-      - typescript
-
-  '@rock-js/provider-github@0.9.2':
-    dependencies:
-      '@rock-js/tools': 0.9.2
-      ts-regex-builder: 1.8.2
-      tslib: 2.8.1
-    transitivePeerDependencies:
-      - supports-color
-
-  '@rock-js/tools@0.9.2':
-    dependencies:
-      '@clack/prompts': 0.11.0
-      '@expo/fingerprint': 0.11.11
-      '@types/adm-zip': 0.5.7
-      adm-zip: 0.5.16
-      appdirsjs: 1.2.7
-      fast-glob: 3.3.3
-      is-unicode-supported: 2.1.0
-      nano-spawn: 0.2.1
-      picocolors: 1.1.1
-      string-argv: 0.3.2
-      tar: 7.4.3
-      tslib: 2.8.1
-    transitivePeerDependencies:
-      - supports-color
-
   '@rollup/rollup-android-arm-eabi@4.46.2':
     optional: true
 
